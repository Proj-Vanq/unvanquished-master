#!/usr/bin/env python
###############################################################################
# master.py - a master server for Tremulous
# Copyright (c) 2009-2011 Ben Millwood
#
# Thanks to Mathieu Olivier, who wrote much of the original master in C
# (this project shares none of his code, but used it as a reference)
#
# This program is free software; you can redistribute it and/or modify it under
# the terms of the GNU General Public License as published by the Free Software
# Foundation; either version 2 of the License, or (at your option) any later
# version.
#
# This program is distributed in the hope that it will be useful, but WITHOUT
# ANY WARRANTY; without even the implied warranty of MERCHANTABILITY or FITNESS
# FOR A PARTICULAR PURPOSE. See the GNU General Public License for more
# details.
#
# You should have received a copy of the GNU General Public License along with
# this program; if not, write to the Free Software Foundation, Inc., 59 Temple
# Place, Suite 330, Boston, MA  02111-1307  USA
###############################################################################
"""The Tremulous Master Server
Requires Python 2.6

Protocol for this is pretty simple.
Accepted incoming messages:
    'heartbeat <game>\\n'
        <game> is ignored for the time being (it's always Tremulous in any
        case). It's a request from a server for the master to start tracking it
        and reporting it to clients. Usually the master will verify the server
        before accepting it into the server list.
    'getservers <protocol> [empty] [full]'
        A request from the client to send the list of servers.
""" # docstring TODO

# Required imports
from errno import EINTR, ENOENT
from itertools import chain
from os import kill, getpid
from random import choice
from select import select, error as selecterror
from signal import signal, SIGINT, SIG_DFL
from socket import (socket, error as sockerr, has_ipv6,
                   AF_UNSPEC, AF_INET, AF_INET6, SOCK_DGRAM, IPPROTO_UDP)
from sys import exit, stderr
from time import time

# Local imports
from config import config, ConfigError
from config import log, LOG_ERROR, LOG_PRINT, LOG_VERBOSE, LOG_DEBUG
from db import dbconnect
# inet_pton isn't defined on windows, so use our own
from utils import inet_pton, stringtosockaddr, valid_addr

try:
    config.parse()
except ConfigError as err:
    # Note that we don't know how much user config is loaded at this stage
    log(LOG_ERROR, err)
    exit(1)

try:
    log_client, log_gamestat, db_id = dbconnect(config.db)
except ImportError as ex:
    def nodb(*args):
        '''This function is defined and used when the database import fails'''
        log(LOG_DEBUG, 'No database, not logged:', args)
    log_client = log_gamestat = nodb
    log(LOG_PRINT, 'Warning: database not available')
else:
    log(LOG_VERBOSE, db_id)

# Optional imports
try:
    from signal import signal, SIGHUP, SIG_IGN
except ImportError:
    pass
else:
    signal(SIGHUP, SIG_IGN)

# dict: socks[address_family].family == address_family
inSocks, outSocks = dict(), dict()

# dict of [label][addr] -> Server instance
servers = dict((label, dict()) for label in
               chain(config.featured_servers.keys(), [None]))

class Addr(tuple):
    '''Data structure for storing socket addresses, that provides parsing
    methods and a nice string representation'''
    def __new__(cls, arg, *args):
        '''This is necessary because tuple is an immutable data type, so
        inheritance rules are a bit funny.'''
        # I have some idea I should be using super() here
        if args:
            return tuple.__new__(cls, arg)
        else:
            a = stringtosockaddr(arg)
            return tuple.__new__(cls, a)

    def __init__(self, *args):
        '''Adds the host, port and family attributes to the addr tuple.
        If a single parameter is given, tries to parse it as an address string
        '''
        try:
            addr, family = args
            self.host, self.port = self[:2]
            self.family = family
        except ValueError:
            self.host, self.port = self[:2]
            self.family = valid_addr(self.host)

    def __str__(self):
        '''If self.family is AF_INET or AF_INET6, this provides a standard
        representation of the host and port. Otherwise it falls back to the
        standard tuple.__str__ method.'''
        try:
            return {
                AF_INET: '{0[0]}:{0[1]}',
                AF_INET6: '[{0[0]}]:{0[1]}'
            }[self.family].format(self)
        except (AttributeError, IndexError, KeyError):
            return tuple.__str__(self)

class Info(dict):
    '''A dict with an overridden str() method for converting to \\key\\value\\
    syntax, and a new parse() method for converting therefrom.'''
    def __init__(self, string = None, **kwargs):
        '''If any keyword arguments are given, add them; if a string is given,
        parse it.'''
        dict.__init__(self, **kwargs)
        if string:
            self.parse(string)

    def __str__(self):
        '''Converts self[key1] == value1, self[key2] == value2[, ...] to
        \\key1\\value1\\key2\\value2\\...'''
        return '\\{0}\\'.format('\\'.join(i for t in self.iteritems()
                                            for i in t))

    def parse(self, input):
        '''Converts \\key1\\value1\\key2\\value2\\... to self[key1] = value1,
        self[key2] = value2[, ...].
        Note that previous entries in self are not deleted!'''
        input = input.strip('\\')
        while True:
            bits = input.split('\\', 2)
            try:
                self[bits[0]] = bits[1]
                input = bits[2]
            except IndexError:
                break

class Server(object):
    '''Data structure for tracking server timeouts and challenges'''
    def __init__(self, addr):
        # docstring TODO
        self.addr = addr
        self.sock = outSocks[addr.family]
        self.lastactive = 0
        self.timeout = 0

    def __nonzero__(self):
        '''Server has replied to a challenge'''
        return bool(self.lastactive)

    def __str__(self):
        '''Returns a string representing the host and port of this server'''
        return str(self.addr)

    def set_timeout(self, value):
        '''Sets the time after which the server will be regarded as inactive.
        Will never shorten a server's lifespan'''
        self.timeout = max(self.timeout, value)

    def timed_out(self):
        '''Returns True if the server has been idle for longer than the times
        specified in the config module'''
        return time() > self.timeout

    def send_challenge(self):
        '''Sends a getinfo challenge and records the current time'''
        self.challenge = challenge()
        packet = '\xff\xff\xff\xffgetinfo ' + self.challenge
        log(LOG_DEBUG, '>> {0}: {1!r}'.format(self, packet))
        safe_send(self.sock, packet, self.addr)
        self.set_timeout(time() + config.CHALLENGE_TIMEOUT)

    def infoResponse(self, data):
        '''Returns True if the info given is as complete as necessary and
        the challenge returned matches the challenge sent'''
        addrstr = '<< {0}'.format(self)
        if not data.startswith('infoResponse'):
            log(LOG_VERBOSE, addrstr, 'unexpected packet on challenge socket, '
                                      'ignored')
            return False
        addrstr += ': infoResponse:'
        # find the beginning of the infostring
        for i, c in enumerate(data):
            if c in ' \\\n':
                break
        infostring = data[i + 1:]
        if not infostring:
            log(LOG_VERBOSE, addrstr, 'no infostring found')
            return False
        info = Info(infostring)
        try:
            name = info['hostname']
            if info['challenge'] != self.challenge:
                log(LOG_VERBOSE, addrstr, 'mismatched challenge: '
                    '{0!r} != {1!r}'.format(info['challenge'], self.challenge))
                return False
            self.protocol = info['protocol']
            self.empty = (info['clients'] == '0')
            self.full = (info['clients'] == info['sv_maxclients'])
        except KeyError as ex:
            log(LOG_VERBOSE, addrstr, 'info key missing:', ex)
            return False
        if self.lastactive:
            log(LOG_VERBOSE, addrstr, 'verified')
        else:
            log(LOG_VERBOSE, addrstr, 'verified, added to list '
                                      '({0})'.format(count_servers()))
        self.lastactive = time()
        self.set_timeout(self.lastactive + config.SERVER_TIMEOUT)
        return True

# Ideally, we should have a proper object to subclass sockets or something.
def safe_send(sock, data, addr):
    '''Network failures happen sometimes. When they do, it's best to just keep
    going and whine about it loudly than die on the exception.'''
    try:
        sock.sendto(data, addr)
    except sockerr as err:
        log(LOG_ERROR, 'ERROR: sending to', addr, 'failed with error:',
            err.strerror)

def find_featured(addr):
    # docstring TODO
    # just in case it's an Addr
    for (label, addrs) in config.featured_servers.iteritems():
        if addr in addrs.keys():
            return label
    else:
        return None

def prune_timeouts(slist = servers[None]):
    '''Removes from the list any items whose timeout method returns true'''
    # iteritems gives RuntimeError: dictionary changed size during iteration
    for (addr, server) in slist.items():
        if server.timed_out():
            del slist[addr]
            remstr = str(count_servers())
            if server.lastactive:
                log(LOG_VERBOSE, '{0} dropped due to {1}s inactivity '
                    '({2})'.format(server, time() - server.lastactive, remstr))
            else:
                log(LOG_VERBOSE, '{0} dropped: no response '
                    '({1})'.format(server, remstr))

def challenge():
    '''Returns a string of config.CHALLENGE_LENGTH characters, chosen from
    those greater than ' ' and less than or equal to '~' (i.e. isgraph)
    Semicolons, backslashes and quotes are precluded because the server won't
    put them in an infostring; forward slashes are not allowed because the
    server's parsing tools can recognise them as comments
    Percent symbols: these used to be disallowed, but subsequent to Tremulous
    SVN r1148 they should be okay. Any server older than that will translate
    them into '.' and therefore fail to match.
    For compatibility testing purposes, I've temporarily disallowed them again.
    '''
    valid = [c for c in map(chr, range(0x21, 0x7f)) if c not in '\\;%\"/']
    return ''.join(choice(valid) for _ in range(config.CHALLENGE_LENGTH))

def count_servers(slist = servers):
    # docstring TODO
    return sum(map(len, servers.values()))

def gamestat(addr, data):
    '''Delegates to log_gamestat, cutting the first token (that it asserts is
    'gamestat') from the data'''
    assert data.startswith('gamestat')
    try:
        log_gamestat(addr, data[len('gamestat'):].lstrip())
    except ValueError as err:
        log(LOG_PRINT, '<< {0}: Gamestat not logged'.format(addr), err)
        return
    log(LOG_VERBOSE, '<< {0}: Recorded gamestat'.format(addr))

def getmotd(sock, addr, data):
    '''A client getmotd request: log the client information and then send the
    response'''
    addrstr = '<< {0}'.format(addr)
    try:
        _, infostr = data.split('\\', 1)
    except ValueError:
        infostr = ''
    info = Info(infostr)
    rinfo = Info()
    try:
        log_client(addr, info)
    except KeyError as err:
        log(LOG_PRINT, addrstr, 'Client not logged: missing info key',
            err, sep = ': ')
    except ValueError as err:
        log(LOG_PRINT, addrstr, 'Client not logged', err, sep = ': ')
    else:
        log(LOG_VERBOSE, addrstr, 'Recorded client stat', sep = ': ')

    try:
        rinfo['challenge'] = info['challenge']
    except KeyError:
        log(LOG_VERBOSE, addrstr, 'Challenge missing or invalid', sep = ': ')
    rinfo['motd'] = config.getmotd()
    if not rinfo['motd']:
        return

    response = '\xff\xff\xff\xffmotd {0}'.format(rinfo)
    log(LOG_DEBUG, '>> {0}: {1!r}'.format(addr, response))
    safe_send(sock, response, addr)

def filterservers(slist, af, protocol, empty, full):
    '''Return those servers in slist that test true (have been verified) and:
    - whose protocol matches `protocol'
    - if `ext' is not set, are IPv4
    - if `empty' is not set, are not empty
    - if `full' is not set, are not full'''
    return [s for s in slist if s
            and af in (AF_UNSPEC, s.addr.family)
            and not s.timed_out()
            and s.protocol == protocol
            and (empty or not s.empty)
            and (full  or not s.full)]

def gsr_formataddr(addr):
    sep  = '\\' if addr.family == AF_INET else '/'
    host = inet_pton(addr.family, addr.host)
    port = chr(addr.port >> 8) + chr(addr.port & 0xff)
    return sep + host + port

def getservers(sock, addr, data):
    '''On a getservers or getserversExt, construct and send a response'''

    tokens = data.split()
    ext = (tokens.pop(0) == 'getserversExt')
    if ext:
        try:
            game = tokens.pop(0)
        except IndexError:
            game = ''
<<<<<<< HEAD
=======
        if game != config.game_id:
            log(LOG_VERBOSE, '<< {0}: ext but not {1}, '
                             'ignored'.format(addr), game, config.game_id)
            return
>>>>>>> 042a3658
    try:
        protocol = tokens.pop(0)
    except IndexError:
        log(LOG_VERBOSE, '<< {0}: no protocol specified'.format(addr))
        return
    empty, full = 'empty' in tokens, 'full' in tokens
    if ext:
        family = (AF_INET  if 'ipv4' in tokens
             else AF_INET6 if 'ipv6' in tokens
             else AF_UNSPEC)
    else:
        family = AF_INET

    max = config.GSR_MAXSERVERS
    packets = {None: list()}
    for label in servers.keys():
        # dict of lists of lists
        if ext:
            packets[label] = list()
            filtered = filterservers(servers[label].values(),
                                     family, protocol, empty, full)
            while len(filtered) > 0:
                packets[label].append(filtered[:config.GSR_MAXSERVERS])
                filtered = filtered[config.GSR_MAXSERVERS:]
        else:
            filtered = filterservers(servers[label].values(),
                                     family, protocol, empty, full)
            if not packets[None]:
                packets[None].append(filtered[:config.GSR_MAXSERVERS])
                filtered = filtered[config.GSR_MAXSERVERS:]
            while len(filtered) > 0:
                space = config.GSR_MAXSERVERS - len(packets[None][-1])
                if space:
                    packets[None][-1].extend(filtered[:space])
                    filtered = filtered[space:]
                else:
                    packets[None].append(filtered[:config.GSR_MAXSERVERS])
                    filtered = filtered[config.GSR_MAXSERVERS:]

    start = '\xff\xff\xff\xffgetservers{0}Response'.format(
                                      'Ext' if ext else '')

    index = 1
    numpackets = sum(len(ps) for ps in packets.values())
    if numpackets == 0:
        # send an empty packet
        numpackets = 1
        packets[None] = [[]]
    for label, packs in packets.items():
        if label is None:
            label = ''
        for packet in packs:
            message = start
            if ext:
                message += '\0{0}\0{1}\0{2}'.format(index, numpackets, label)
            message += ''.join(gsr_formataddr(s.addr) for s in packet)
            message += '\\'
            log(LOG_DEBUG, '>> {0}: {1} servers'.format(addr, len(packet)))
            log(LOG_DEBUG, '>> {0}: {1!r}'.format(addr, message))
            safe_send(sock, message, addr)
            index += 1
    npstr = '1 packet' if numpackets == 1 else '{0} packets'.format(numpackets)
    log(LOG_VERBOSE, '>> {0}: getservers{1}Response: sent '
                     '{2}'.format(addr, 'Ext' if ext else '', npstr))

def heartbeat(addr, data):
    '''In response to an incoming heartbeat, find the associated server.
    If this is a flatline, delete it, otherwise send it a challenge,
    creating it if necessary and adding it to the list.'''
    label = find_featured(addr)
    addrstr = '<< {0}:'.format(addr)
    if 'dead' in data:
        if label is None:
            if addr in servers[None].keys():
                log(LOG_VERBOSE, addrstr, 'flatline, dropped')
                del servers[label][addr]
            else:
                log(LOG_DEBUG, addrstr,
                    'flatline from unknown server, ignored')
        else:
            # FIXME: we kind of assume featured servers don't go down
            log(LOG_DEBUG, addrstr, 'flatline from featured server :(')
    elif config.max_servers >= 0 and count_servers() >= config.max_servers:
        log(LOG_PRINT, 'Warning: max server count exceeded, '
                       'heartbeat from', addr, 'ignored')
    else:
        # fetch or create a server record
        label = find_featured(addr)
        s = servers[label][addr] if addr in servers[label].keys() else Server(addr)
        s.send_challenge()
        servers[label][addr] = s

def filterpacket(data, addr):
    '''Called on every incoming packet, checks if it should immediately be
    dropped, returning the reason as a string'''
    # forging a packet with source port 0 can lead to an error on response
    if addr.port == 0:
        return 'invalid port'
    if not data.startswith('\xff\xff\xff\xff'):
        return 'no header'
    if config.ignore(addr.host):
        return 'blacklisted'

def deserialise():
    count = 0
    with open('serverlist.txt') as f:
        for line in f:
            if not line:
                continue
            try:
                addr = Addr(line)
            except sockerr as err:
                log(LOG_ERROR, 'Could not parse address in serverlist.txt',
                    repr(line), err.strerror, sep = ': ')
            except ValueError as err:
                log(LOG_ERROR, 'Could not parse address in serverlist.txt',
                    repr(line), str(err), sep = ': ')
            else:
                addrstr = '<< {0}:'.format(addr)
                log(LOG_DEBUG, addrstr, 'Read from the cache')
                if addr.family not in outSocks.keys():
                     famstr = {AF_INET: 'IPv4', AF_INET6: 'IPv6'}[addr.family]
                     log(LOG_PRINT, addrstr, famstr,
                         'not available, dropping from cache')
                else:
                     # fake a heartbeat to verify the server as soon as
                     # possible could cause an initial flood of traffic, but
                     # unlikely to be anything that it can't handle
                     heartbeat(addr, '')
                     count += 1
    log(LOG_VERBOSE, 'Read', count, 'servers from cache')

def serialise():
    with open('serverlist.txt', 'w') as f:
        f.write('\n'.join(str(s) for sl in servers.values() for s in sl))
        log(LOG_PRINT, 'Wrote serverlist.txt')

log(LOG_PRINT, 'Master server for', config.game_name)

try:
    if config.ipv4 and config.listen_addr:
        log(LOG_PRINT, 'IPv4: Listening on', config.listen_addr,
                       'ports', config.port, 'and', config.challengeport)
        inSocks[AF_INET] = socket(AF_INET, SOCK_DGRAM, IPPROTO_UDP)
        inSocks[AF_INET].bind((config.listen_addr, config.port))
        outSocks[AF_INET] = socket(AF_INET, SOCK_DGRAM, IPPROTO_UDP)
        outSocks[AF_INET].bind((config.listen_addr, config.challengeport))

    if config.ipv6 and config.listen6_addr:
        log(LOG_PRINT, 'IPv6: Listening on', config.listen6_addr,
                       'ports', config.port, 'and', config.challengeport)
        inSocks[AF_INET6] = socket(AF_INET6, SOCK_DGRAM, IPPROTO_UDP)
        inSocks[AF_INET6].bind((config.listen6_addr, config.port))
        outSocks[AF_INET6] = socket(AF_INET6, SOCK_DGRAM, IPPROTO_UDP)
        outSocks[AF_INET6].bind((config.listen6_addr, config.challengeport))

    if not inSocks and not outSocks:
        log(LOG_ERROR, 'Error: Not listening on any sockets, aborting')
        exit(1)

except sockerr as err:
    log(LOG_ERROR, 'Couldn\'t initialise sockets:', err.strerror)
    exit(1)

try:
    deserialise()
except IOError as err:
    if err.errno != ENOENT:
        log(LOG_ERROR, 'Error reading serverlist.txt:', err.strerror)

def mainloop():
    try:
        ret = select(chain(inSocks.values(), outSocks.values()), [], [])
        ready = ret[0]
    except selecterror as err:
        # select can be interrupted by a signal: if it wasn't a fatal signal,
        # we don't care
        if err.errno == EINTR:
            return
        raise
    prune_timeouts()
    for sock in inSocks.values():
        if sock in ready:
            # FIXME: 2048 magic number
            (data, addr) = sock.recvfrom(2048)
            saddr = Addr(addr, sock.family)
            # for logging
            addrstr = '<< {0}:'.format(saddr)
            log(LOG_DEBUG, addrstr, repr(data))
            res = filterpacket(data, saddr)
            if res:
                log(LOG_VERBOSE, addrstr, 'rejected ({0})'.format(res))
                continue
            data = data[4:] # skip header
            # assemble a list of callbacks, to which we will give the
            # socket to respond on, the address of the request, and the data
            responses = [
                # this looks like it should be a dict but since we use
                # startswith it wouldn't really improve matters
                ('gamestat', lambda s, a, d: gamestat(a, d)),
                ('getmotd', getmotd),
                ('getservers', getservers),
                # getserversExt also starts with getservers
                ('heartbeat', lambda s, a, d: heartbeat(a, d)),
                # infoResponses will arrive on an outSock
            ]
            for (name, func) in responses:
                if data.startswith(name):
                    func(sock, saddr, data)
                    break
            else:
                log(LOG_VERBOSE, addrstr, 'unrecognised content:', repr(data))
    for sock in outSocks.values():
        if sock in ready:
            (data, addr) = sock.recvfrom(2048)
            saddr = Addr(addr, sock.family)
            # for logging
            addrstr = '<< {0}:'.format(saddr)
            log(LOG_DEBUG, addrstr, repr(data))
            res = filterpacket(data, saddr)
            if res:
                log(LOG_VERBOSE, addrstr, 'rejected ({0})'.format(res))
                continue
            data = data[4:] # skip header
            # the outSocks are for getinfo challenges, so any response should
            # be from a server already known to us
            label = find_featured(addr)
            # if label = find_featured(addr) is not None, it should be the
            # case that servers[label][addr] exists
            assert label is None or addr in servers[label].keys(), label
            if label is None and addr not in servers[None].keys():
                log(LOG_VERBOSE, addrstr, 'rejected (unsolicited)')
                continue
            # this has got to be an infoResponse, right?
            servers[label][addr].infoResponse(data)

try:
    while True:
        mainloop()
except KeyboardInterrupt:
    stderr.write('Interrupted')
    signal(SIGINT, SIG_DFL)
    # The following kill stops the finally from running,
    # so let's do the serialise ourselves.
    serialise()
    kill(getpid(), SIGINT)
finally:
    serialise()<|MERGE_RESOLUTION|>--- conflicted
+++ resolved
@@ -349,13 +349,10 @@
             game = tokens.pop(0)
         except IndexError:
             game = ''
-<<<<<<< HEAD
-=======
         if game != config.game_id:
             log(LOG_VERBOSE, '<< {0}: ext but not {1}, '
                              'ignored'.format(addr), game, config.game_id)
             return
->>>>>>> 042a3658
     try:
         protocol = tokens.pop(0)
     except IndexError:
